--- conflicted
+++ resolved
@@ -59,7 +59,6 @@
         "Natural Language :: English",
         "Programming Language :: Python :: 3.10",
     ],
-<<<<<<< HEAD
     description="A modular preprocessing package for Pandas Dataframe",
     entry_points={"console_scripts": ["recipys = recipys.recipe:Recipe"]},
     install_requires=["black>=24.0.0",
@@ -69,29 +68,18 @@
                       "pandas>=2.0.0",
                       "polars[all]>=1.0.0"],
 #parse_environment_yml(),
-=======
-    description="A modular preprocessing package for a Pandas Dataframe.",
-    # install_requires=parse_environment_yml(),
->>>>>>> b0bb6301
     license="MIT license",
     long_description=readme,
     long_description_content_type="text/markdown",
     include_package_data=True,
     keywords=["recipies", "pandas", "dataframe", "polars","preprocessing","recipys"],
     name="recipies",
-<<<<<<< HEAD
     # packages=find_packages(include=["recipys"]),
-=======
     packages=["recipys"],
->>>>>>> b0bb6301
     setup_requires=setup_requirements,
     test_suite="tests",
     tests_require=[],
     url="https://github.com/rvandewater/recipys",
-<<<<<<< HEAD
     version="1.0rc1",
-=======
-    version="0.1.3",
->>>>>>> b0bb6301
     zip_safe=False,
 )