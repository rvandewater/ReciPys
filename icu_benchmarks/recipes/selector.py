--- conflicted
+++ resolved
@@ -6,26 +6,23 @@
 
 
 class Selector():
-<<<<<<< HEAD
-    """Class responsible for selecting the variables affected by a step"""
-    def __init__(self, description, names=None, roles=None, types=None, pattern=None):
-=======
     """Class responsible for selecting the variables affected by a recipe step
     
     Args:
-        description (str): text used to represent Selector when printed in summaries
-        names (Union[str, list[str]]): column names to select
-        roles (Union[str, list[str]]): column roles to select, see also Ingredients
-        types (Union[str, list[str]]): column data types to select
+        description (str): Text used to represent Selector when printed in summaries
+        names (Union[str, list[str]], optional): Column names to select. Defaults to None.
+        roles (Union[str, list[str]], optional): Column roles to select, see also Ingredients. Defaults to None.
+        types (Union[str, list[str]], optional): Column data types to select. Defaults to None.
+        pattern (re.Pattern, optional): Regex pattern to search column names with. Defaults to None.
     """
     def __init__(
         self, 
         description: str, 
         names: Union[str, list[str]]=None, 
         roles: Union[str, list[str]]=None, 
-        types: Union[str, list[str]]=None
+        types: Union[str, list[str]]=None,
+        pattern: re.Pattern=None
     ):
->>>>>>> 62a72aa3
         self.description = description
         self.set_names(names)
         self.set_roles(roles)
@@ -56,20 +53,19 @@
         """
         self.types = enlist_str(roles)
 
+    def set_pattern(self, pattern: re.Pattern):
+        """Set the column data types to select with this Selector
+
+        Args:
+            pattern (re.Pattern): Regex pattern to search column names with.
+        """
+        self.pattern = pattern
+
     def __call__(self, ingr: Ingredients) -> list[str]:
         """Select variables from Ingredients
 
-<<<<<<< HEAD
-    def set_pattern(self, pattern):
-        self.pattern = pattern
-
-    def __call__(self, data):
-        if not isinstance(data, Ingredients):
-            raise TypeError(f'Expected Ingredients, got {data.__class__}')
-=======
         Args:
             ingr (Ingredients): object from which to select the variables
->>>>>>> 62a72aa3
 
         Raises:
             TypeError: when something other than an Ingredient object is passed
@@ -84,20 +80,11 @@
         vars = ingr.columns.tolist()
 
         if self.roles is not None:
-<<<<<<< HEAD
-            sel_roles = [v for v, r in data.roles.items() if intersection(r, self.roles)]
+            sel_roles = [v for v, r in ingr.roles.items() if intersection(r, self.roles)]
             vars = intersection(vars, sel_roles)
 
         if self.types is not None:
-            sel_types = data.select_dtypes(include=self.types).columns.tolist()
-=======
-            sel_roles = [v for v, r in ingr.roles.items() if len(intersection(r, self.roles)) > 0]
-            vars = intersection(vars, sel_roles)
-
-        if self.types is not None:
-            # currently matches types by name. is this problematic?
-            sel_types = [v for v, t in ingr.dtypes.items() if t.name in self.types]
->>>>>>> 62a72aa3
+            sel_types = ingr.select_dtypes(include=self.types).columns.tolist()
             vars = intersection(vars, sel_types)
 
         if self.names is not None:
