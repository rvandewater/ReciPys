from collections import Counter
from copy import copy
from itertools import chain

import pandas as pd

from icu_benchmarks.recipes.ingredients import Ingredients
from icu_benchmarks.recipes.selector import groups


class Recipe():
    def __init__(self, data, outcomes=None, predictors=None, groups=None) -> None:
        self.data = Ingredients(data)
        self.steps = []

        if outcomes:
            self.add_role(outcomes, 'outcome')
        if predictors:
            self.add_role(predictors, 'predictor')
        if groups:
            self.add_role(groups, 'group')

    def add_role(self, vars, new_role='predictor'):
        if isinstance(vars, str):
            vars = [vars]
        for v in vars:
            self.data.add_role(v, new_role)

    def update_role(self, vars, new_role='predictor'):
        if isinstance(vars, str):
            vars = [vars]
        for v in vars:
            self.data.update_role(v, new_role)

    def add_step(self, step):
        self.steps.append(step)
        return self

    def _check_data(self, data):
        if data is None:
            data = self.data
        elif data.__class__ == pd.DataFrame:
            data = Ingredients(data, roles=self.data.roles)
        if not data.columns.equals(self.data.columns):
            raise ValueError('Columns of data argument differs from recipe data.')
        return data

    def _apply_group(self, data, step):
        if step.group:
            group_vars = groups()(data)
            data = data.groupby(group_vars)
        return data

    def prep(self, data=None, refit=False):
        """
        Fits and transforms, in other words preps, the data.
        @param data:
        @param refit: Refit all columns
        @return:
        """
        data = self._check_data(data)
        data = copy(data)
<<<<<<< HEAD
        self._apply_fit_transform(self, data, refit)
        return self
=======

        for step in self.steps:
            data = self._apply_group(data, step)
            if fresh or not step.trained:
                data = step.fit_transform(data)
            else:
                data = step.transform(data)

        return pd.DataFrame(data)
>>>>>>> e6f9de18

    def bake(self, data=None):
        """
        Transforms, or bakes, the data if it has been prepped.
        @param data:
        @return:
        """
        data = self._check_data(data)
        data = copy(data)
<<<<<<< HEAD
=======
        
>>>>>>> e6f9de18
        for step in self.steps:
            if not step.trained:
                raise RuntimeError(f'Step {step} not trained. Run prep first.')

        self._apply_fit_transform(self, data)
        return data

    def _apply_fit_transform(self, data=None, refit=False):
        # applies transform or fit and transform (when refit or not trained yet)
        for step in self.steps:
            data = self._apply_group(data, step)
            if refit or not step.trained:
                data = step.fit_transform(data)
            else:
                data = step.transform(data)
<<<<<<< HEAD
        return data
=======

        return pd.DataFrame(data)
>>>>>>> e6f9de18

    def __repr__(self):
        repr = 'Recipe\n\n'

        # Print all existing roles and how many variables are assigned to each
        num_roles = Counter(chain.from_iterable(self.data.roles.values()))
        num_roles = pd.DataFrame({
            'role': [r for r in num_roles.keys()],
            '#variables': [n for n in num_roles.values()]
        })
        repr += 'Inputs:\n\n' + num_roles.__repr__() + '\n\n'

        # Print all steps
        repr += 'Operations:\n\n'
        for step in self.steps:
            repr += str(step) + '\n'

        return repr<|MERGE_RESOLUTION|>--- conflicted
+++ resolved
@@ -60,21 +60,10 @@
         """
         data = self._check_data(data)
         data = copy(data)
-<<<<<<< HEAD
         self._apply_fit_transform(self, data, refit)
         return self
-=======
-
-        for step in self.steps:
-            data = self._apply_group(data, step)
-            if fresh or not step.trained:
-                data = step.fit_transform(data)
-            else:
-                data = step.transform(data)
-
         return pd.DataFrame(data)
->>>>>>> e6f9de18
-
+        
     def bake(self, data=None):
         """
         Transforms, or bakes, the data if it has been prepped.
@@ -83,14 +72,6 @@
         """
         data = self._check_data(data)
         data = copy(data)
-<<<<<<< HEAD
-=======
-        
->>>>>>> e6f9de18
-        for step in self.steps:
-            if not step.trained:
-                raise RuntimeError(f'Step {step} not trained. Run prep first.')
-
         self._apply_fit_transform(self, data)
         return data
 
@@ -102,12 +83,7 @@
                 data = step.fit_transform(data)
             else:
                 data = step.transform(data)
-<<<<<<< HEAD
-        return data
-=======
-
         return pd.DataFrame(data)
->>>>>>> e6f9de18
 
     def __repr__(self):
         repr = 'Recipe\n\n'
