--- conflicted
+++ resolved
@@ -18,13 +18,9 @@
         if predictors:
             self.update_roles(predictors, 'predictor')
         if groups:
-<<<<<<< HEAD
             self.update_roles(groups, 'group')
-=======
-            self.add_role(groups, 'group')
         if sequences:
-            self.add_role(sequences, 'sequence')
->>>>>>> dbd50da4
+            self.update_roles(sequences, 'sequence')
 
     def add_roles(self, vars, new_role='predictor'):
         if isinstance(vars, str):
