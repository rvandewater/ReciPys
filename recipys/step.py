from abc import abstractmethod
from copy import deepcopy
from typing import Union, Dict

<<<<<<< HEAD
=======
import pandas as pd
import numpy as np
from scipy.sparse import isspmatrix
>>>>>>> b0bb6301
from pandas.core.groupby import DataFrameGroupBy
from scipy.sparse import isspmatrix
import polars as pl
from polars.dataframe.group_by import GroupBy
from scipy.sparse import isspmatrix

import pandas as pd
import numpy as np
from sklearn.preprocessing import StandardScaler

from pandas.api.types import is_timedelta64_dtype, is_datetime64_any_dtype

from recipys.ingredients import Ingredients
from enum import Enum
from recipys.selector import (
    Selector,
    all_predictors,
    all_numeric_predictors,
    select_groups,
    select_sequence,
)
from recipys.constants import Backend

class Step:
    """This class represents a step in a recipe.

    Steps are transformations to be executed on selected columns of a DataFrame.
    They fit a transformer to the selected columns and afterwards transform the data with the fitted transformer.

    Args:
        sel: Object that holds information about the selected columns.

    Attributes:
        columns: List with the names of the selected columns.
    """

    def __init__(self, sel: Selector = all_predictors()):
        self.sel = sel
        self.columns = []
        self._trained = False
        self._group = True

    @property
    def trained(self) -> bool:
        return self._trained

    @property
    def group(self) -> bool:
        return self._group

    def fit(self, data: Ingredients):
        """This function fits the transformer to the data.

        Args:
            data: The DataFrame to fit to.
        """
        data = self._check_ingredients(data)
        self.columns = self.sel(data)
        self.do_fit(data)
        self._trained = True

    @abstractmethod
    def do_fit(self, data: Ingredients):
        pass

    def _check_ingredients(self, data: Union[Ingredients, GroupBy | DataFrameGroupBy]) -> Ingredients:
        """Check input for allowed types

        Args:
            data: input to the step

        Raises:
            ValueError: If a grouped pd.DataFrame is provided to a step that can't use groups.
            ValueError: If input are not (potentially grouped) Ingredients.

        Returns:
            Validated input
        """
        if isinstance(data, GroupBy) or isinstance(data, DataFrameGroupBy):
            if not self._group:
                raise ValueError("Step does not accept grouped data.")
            # data = data.apply(lambda df: df)
        if not isinstance(data, Ingredients):
            raise ValueError(f"Expected Ingredients object, got {data.__class__}")
        return data

    def transform(self, data: Ingredients) -> Ingredients:
        """This function transforms the data with the fitted transformer.

        Args:
            data: The DataFrame to transform.

        Returns:
            The transformed DataFrame.
        """
        pass

    def fit_transform(self, data: Ingredients) -> Ingredients:
        self.fit(data)
        return self.transform(data)

    def __repr__(self) -> str:
        repr = self.desc + " for "

        if not self.trained:
            repr += str(self.sel)
        else:
            repr += str(self.columns) if len(self.columns) < 3 else str(self.columns[:2] + ["..."])  # FIXME: remove brackets
            repr += " [trained]"

        return repr


class StepImputeFill(Step):
<<<<<<< HEAD
    def __init__(self, sel=all_predictors(), value=None, strategy=None, limit=None):
=======
    """Uses pandas' internal `nafill` function to replace missing values.
    See `pandas.DataFrame.nafill` for a description of the arguments.
    """

    def __init__(self, sel=all_predictors(), value=None, method=None, limit=None):
>>>>>>> b0bb6301
        super().__init__(sel)
        self.desc = f"Impute with {strategy if strategy else value}"
        self.value = value
        self.strategy = strategy
        self.limit = limit

    def transform(self, data):
        new_data = self._check_ingredients(data)
        selected_cols = pl.col(self.columns)
        groups = select_groups(new_data)
        if data.get_backend() == Backend.POLARS:
            if len(groups)>0:
                new_data.data = data.data.with_columns(
                    pl.col(self.columns).fill_null(self.value, strategy=self.strategy, limit=self.limit).over(groups))
            else:
                new_data.data = data.data.with_columns(
                    pl.col(self.columns).fill_null(self.value, strategy=self.strategy, limit=self.limit))
        else:
            # Pandas syntax
            self.strategy = "ffill" if self.strategy == "forward" else self.strategy
            self.strategy = "bfill" if self.strategy == "backward" else self.strategy
            if len(groups) > 0:
                df = new_data.groupby(groups)
            else:
                df = new_data.get_df()
                # [self.columns] = data.groupby(groups)[self.columns].fillna(self.value, method=self.strategy, limit=self.limit)
            new_data.set_df(df[self.columns].fillna(self.value, method=self.strategy, limit=self.limit))
        return new_data


class StepImputeFastZeroFill(Step):
    """Quick variant of pandas' internal `nafill(value=0)` for grouped dataframes."""

    def __init__(self, sel=all_predictors()):
        super().__init__(sel)
        self.desc = "Impute quickly with 0"

    def transform(self, data):
        new_data = self._check_ingredients(data)

        # Ignore grouping as grouping does not matter for zero fill.
        new_data[self.columns] = new_data[self.columns].fillna(0)

        return new_data


class StepImputeFastForwardFill(Step):
    """Quick variant of pandas' internal `nafill(method='ffill')` for grouped dataframes.

    Note: this variant does not allow for setting a limit.
    """

    def __init__(self, sel=all_predictors()):
        super().__init__(sel)
        self.desc = "Impute with fast ffill"

    def transform(self, data):
        new_data = self._check_ingredients(data)

        # Use cumsum (which is optimised for grouped frames) to figure out which
        # values should be left at NaN, then ffill on the ungrouped dataframe. Adopted from:
        # https://stackoverflow.com/questions/36871783/fillna-forward-fill-on-a-large-dataframe-efficiently-with-groupby
        nofill = new_data.copy()
        nofill[self.columns] = pd.notnull(nofill[self.columns])
        nofill = nofill.groupby(data.keys).cumsum()

        new_data[self.columns] = new_data[self.columns].ffill()
        for col in self.columns:
            new_data.loc[nofill[col].to_numpy() == 0, col] = np.nan

        return new_data


class StepImputeFastZeroFill(Step):
    """Quick variant of pandas' internal `nafill(value=0)` for grouped dataframes."""

    def __init__(self, sel=all_predictors()):
        super().__init__(sel)
        self.desc = "Impute quickly with 0"

    def transform(self, data):
        new_data = self._check_ingredients(data)

        # Ignore grouping as grouping does not matter for zero fill.
        new_data[self.columns] = new_data[self.columns].fillna(0)

        return new_data


class StepImputeFastForwardFill(Step):
    """Quick variant of pandas' internal `nafill(method='ffill')` for grouped dataframes.

    Note: this variant does not allow for setting a limit.
    """

    def __init__(self, sel=all_predictors()):
        super().__init__(sel)
        self.desc = "Impute with fast ffill"

    def transform(self, data):
        new_data = self._check_ingredients(data)

        # Use cumsum (which is optimised for grouped frames) to figure out which
        # values should be left at NaN, then ffill on the ungrouped dataframe. Adopted from:
        # https://stackoverflow.com/questions/36871783/fillna-forward-fill-on-a-large-dataframe-efficiently-with-groupby
        nofill = new_data.copy()
        nofill[self.columns] = pd.notnull(nofill[self.columns])
        nofill = nofill.groupby(data.keys).cumsum()

        new_data[self.columns] = new_data[self.columns].ffill()
        for col in self.columns:
            new_data.loc[nofill[col].to_numpy() == 0, col] = np.nan

        return new_data


class StepImputeModel(Step):
    """Uses a pretrained imputation model to impute missing values.
    Args:
        model: A function that takes a dataframe and the grouping columns as input and
            returns a dataframe with imputed values without the grouping column.
    """

    def __init__(self, sel=all_predictors(), model=None):
        super().__init__(sel)
        self.desc = "Impute with pretrained imputation model"
        self.model = model

    def transform(self, data):
        new_data = self._check_ingredients(data)
        if data.get_backend() == Backend.POLARS:
            new_data[self.columns] = self.model(new_data[self.columns + select_groups(new_data)], select_groups(new_data))
        return new_data


class Accumulator(Enum):
    MAX = "max"
    MIN = "min"
    MEAN = "mean"
    MEDIAN = "median"
    COUNT = "count"
    VAR = "var"
    FIRST = "first"
    LAST = "last"


class StepHistorical(Step):
    """This step generates columns with a historical accumulator provided by the user.

    Args:
        fun: Instance of the Accumulator enumerable that signifies which type of historical accumulation
            to use (default is MAX).
        suffix: Defaults to none. Set the name to have the step generate new columns with this suffix
            instead of the default suffix.
        role: Defaults to 'predictor'. In case new columns are added, set their role to role.
    """

    def __init__(
            self,
            sel: Selector = all_numeric_predictors(),
            fun: Accumulator = Accumulator.MAX,
            suffix: str = None,
            role: str = "predictor",
    ):
        super().__init__(sel)

        self.desc = f"Create historical {fun}"
        self.fun = fun
        if suffix is None:
            try:
                suffix = fun.value
            except Exception:
                raise TypeError(f"Expected Accumulator enum for function, got {self.fun.__class__}")
        self.suffix = suffix
        self.role = role

    def transform(self, data: Ingredients) -> Ingredients:
        """
        Raises:
            TypeError: If the function is not of type Accumulator
        """

        new_data = self._check_ingredients(data)
        self.suffix = "_" + self.suffix
        new_columns = [c + self.suffix for c in self.columns]

        selected = new_data.data
        selected_cols = pl.col(self.columns)
        id = select_groups(new_data)
        if data.get_backend() == Backend.POLARS:
            if self.fun is Accumulator.MAX:
                res = selected.with_columns(selected_cols.cum_max().over(id).name.suffix(self.suffix))
            elif self.fun is Accumulator.MIN:
                res = selected.with_columns(selected_cols.cum_min().over(id).name.suffix(self.suffix))
            elif self.fun is Accumulator.MEAN:
                res = selected.with_columns(selected_cols.rolling_mean(window_size=selected.height, min_periods=0)
                                      .over(id).name.suffix(self.suffix))
            elif self.fun is Accumulator.MEDIAN:
                res = selected.with_columns(selected_cols.rolling_median(window_size=selected.height, min_periods=0)
                                      .over(id).name.suffix(self.suffix))
            elif self.fun is Accumulator.COUNT:
                res = selected.with_columns(selected_cols.cum_count().over(id).name.suffix(self.suffix))
            elif self.fun is Accumulator.VAR:
                res = selected.with_columns(selected_cols.rolling_var(window_size=selected.height, min_periods=0)
                                      .over(id).name.suffix(self.suffix))
            else:
                raise TypeError(f"Expected Accumulator enum for function, got {self.fun.__class__}")
            new_data.set_df(res)
        else:
            data = data.groupby(id)
            if self.fun is Accumulator.MAX:
                res = data[self.columns].cummax(skipna=True)
            elif self.fun is Accumulator.MIN:
                res = data[self.columns].cummin(skipna=True)
            elif self.fun is Accumulator.MEAN:
                # Reset index, as we get back a multi-index, and we want a simple rolling index
                res = data[self.columns].expanding().mean().reset_index(drop=True)
            elif self.fun is Accumulator.MEDIAN:
                res = data[self.columns].expanding().median().reset_index(drop=True)
            elif self.fun is Accumulator.COUNT:
                res = data[self.columns].expanding().count().reset_index(drop=True)
            elif self.fun is Accumulator.VAR:
                res = data[self.columns].expanding().var().reset_index(drop=True)
            else:
                raise TypeError(f"Expected Accumulator enum for function, got {self.fun.__class__}")
            df = new_data.get_df()
            df[new_columns] = res
            new_data.set_df(df)

        for nc in new_columns:
            new_data.update_role(nc, self.role)

        return new_data


class StepSklearn(Step):
    """This step takes a transformer from scikit-learn and makes it usable as a step in a recipe.

    Args:
        sklearn_transformer: Instance of scikit-learn transformer that implements fit() and transform().
        columnwise: Defaults to False. Set to True to fit and transform the DF column by column.
        in_place: Defaults to True. Set to False to have the step generate new columns
            instead of overwriting the existing ones.
        role (str, optional): Defaults to 'predictor'. Incase new columns are added, set their role to role.
    """

    def __init__(
            self,
            sklearn_transformer: object,
            sel: Selector = all_predictors(),
            columnwise: bool = False,
            in_place: bool = True,
            role: str = "predictor",
    ):
        super().__init__(sel)
        self.desc = f"Use sklearn transformer {sklearn_transformer.__class__.__name__}"
        self.sklearn_transformer = sklearn_transformer
        self.columnwise = columnwise
        self.in_place = in_place
        self.role = role
        self._group = False

    def do_fit(self, data: Ingredients) -> Ingredients:
        """
        Raises:
            ValueError: If the transformer expects a single column but gets multiple.
        """
        if self.columnwise:
            self._transformers = {
                # copy the transformer so we keep the distinct fit for each column and don't just refit
                col: deepcopy(self.sklearn_transformer.fit(data[col]))
                for col in self.columns
            }
        else:
            try:
                # print(data[self.columns])
                self.sklearn_transformer.fit(data[self.columns])
            except ValueError as e:
                if "should be a 1d array" in str(e) or "Multioutput target data is not supported" in str(e):
                    raise ValueError(
                        "The sklearn transformer expects a 1d array as input. " "Try running the step with columnwise=True."
                    )
                raise

    def transform(self, data: Ingredients) -> Ingredients:
        """
        Raises:
            TypeError: If the transformer returns a sparse matrix.
            ValueError: If the transformer returns an unexpected amount of columns.
        """
        new_data = self._check_ingredients(data)

        if self.columnwise:
            for col in self.columns:
                new_cols = self._transformers[col].transform(new_data[col])
                if self.in_place and new_cols.ndim == 2 and new_cols.shape[1] > 1:
                    raise ValueError(
                        "The sklearn transformer returned more than one column. Try running the step with in_place=False."
                    )
                col_names = (
                    col
                    if self.in_place
                    else [f"{self.sklearn_transformer.__class__.__name__}_{col}_{i + 1}" for i in range(new_cols.shape[1])]
                )
                if data.get_backend() == Backend.POLARS:
                    if isinstance(col_names,str):
                        col_names = [col_names]
                    updated_cols = pl.from_numpy(new_cols, schema=col_names)
                    new_data.data = new_data.data.with_columns(updated_cols)
                else:
                    df = new_data.get_df()
                    df[col_names] = new_cols
                    new_data.set_df(df)
        else:
            new_cols = self.sklearn_transformer.transform(new_data[self.columns])
            if isspmatrix(new_cols):
                raise TypeError(
                    "The sklearn transformer returns a sparse matrix, "
                    "but recipes expects a dense numpy representation. "
                    "Try setting sparse=False or similar in the transformer initilisation."
                )

            col_names = (
                self.columns
                if self.in_place
                else [f"{self.sklearn_transformer.__class__.__name__}_{self.columns[i]}" for i in range(new_cols.shape[1])]
                if new_cols.shape[1] == len(self.columns)
                else
                    [f"{self.sklearn_transformer.__class__.__name__}_{i + 1}" for i in range(new_cols.shape[1])]
            )
            if new_cols.shape[1] != len(col_names):
                raise ValueError(
                    "The sklearn transformer returned a different amount of columns. Try running the step with in_place=False."
                )

            new_data[col_names] = new_cols

        # set role of new columns
        if not self.in_place:
            for col in col_names:
                new_data.update_role(col, self.role)

        return new_data


class StepResampling(Step):
    def __init__(
            self,
            new_resolution: str = "1h",
            accumulator_dict: Dict[Selector, Accumulator] = {all_predictors(): Accumulator.LAST},
            default_accumulator: Accumulator = Accumulator.LAST,
    ):
        """This class represents a resampling step in a recipe.

        Args:
            new_resolution: Resolution to resample to.
            accumulator_dict: Supply dictionary with individual accumulation methods for each Selector.
            default_accumulator: Accumulator to use for variables not supplied in dictionary.
        """
        super().__init__()
        self.new_resolution = new_resolution
        self.acc_dict = accumulator_dict
        self.default_accumulator = default_accumulator
        self._group = True

    def do_fit(self, data: Ingredients):
        self._trained = True

    def transform(self, data):
        new_data = self._check_ingredients(data)

        # Check for and save first sequence role
        if select_sequence(new_data) is not None:
            sequence_role = select_sequence(new_data)[0]
        else:
            raise AssertionError("Sequence role has not been assigned, resampling step not possible")
        sequence_datatype = new_data.dtypes[sequence_role]

        # if not (isinstance(pl.datatypes.TemporalType,sequence_datatype)): #or is_datetime64_any_dtype(sequence_datatype)):
        if data.get_backend() == Backend.POLARS and not (sequence_datatype.is_temporal()):  # or is_datetime64_any_dtype(sequence_datatype)):
            raise ValueError(f"Expected Timedelta or Timestamp object, got {sequence_role(data).__class__}")
        if data.get_backend() == Backend.PANDAS and not (is_timedelta64_dtype(sequence_datatype) or is_datetime64_any_dtype(sequence_datatype)):
            raise ValueError(f"Expected Timedelta or Timestamp object, got {sequence_role(data).__class__}")

        # Dictionary with the format column: str , accumulator:str is created
        col_acc_map = {}
        # Go through supplied Selector, Accumulator pairs
        for selector, accumulator in self.acc_dict.items():
            selected_columns = selector(new_data)
            # Add variables associated with selector with supplied accumulator
            col_acc_map.update({col: accumulator.value for col in selected_columns})

        # Add non-specified variables, if not a sequence role
        col_acc_map.update(
            {
                col: self.default_accumulator.value
                for col in set(new_data.columns).difference(col_acc_map.keys())
                if col not in select_sequence(new_data)
            }
        )
        # acc_col_map = dict((v, k) for k, v in col_acc_map.items())
        if data.get_backend() == Backend.POLARS:
            from collections import defaultdict

            acc_col_map = defaultdict(list)
            for k, v in col_acc_map.items():
                acc_col_map[v].append(k)
            if len(select_groups(new_data))>0:
                grouping_role = select_groups(new_data)[0]
                # Resampling with the functions defined in col_acc_map
                new_data.set_df(new_data.get_df().sort(grouping_role, sequence_role).set_sorted(sequence_role))
                new_data.set_df(new_data.get_df().upsample(every=self.new_resolution, time_column=sequence_role, group_by=grouping_role)
                                .with_columns(pl.col(acc_col_map["last"]).fill_null(strategy="forward"))
                                .with_columns(pl.col(acc_col_map["mean"]).fill_null(strategy="mean"))
                                .with_columns(pl.col(acc_col_map["max"]).fill_null(strategy="max"))
                               .with_columns(pl.col(grouping_role).fill_null(strategy="forward")))
            else:
                new_data.set_df(new_data.get_df().sort(sequence_role).set_sorted(sequence_role))
                new_data.set_df(new_data.get_df().upsample(every=self.new_resolution, time_column=sequence_role)
                                .with_columns(pl.col(acc_col_map["last"]).fill_null(strategy="forward"))
                                .with_columns(pl.col(acc_col_map["mean"]).fill_null(strategy="mean"))
                                .with_columns(pl.col(acc_col_map["max"]).fill_null(strategy="max")))
        else:
            # Resampling with the functions defined in col_acc_map
            if len(select_groups(new_data)) > 0:
                df = data.groupby(select_groups(data))
            else:
                df = data.get_df()
            new_data.set_df(df.resample(self.new_resolution, on=sequence_role).agg(col_acc_map))

            # Remove multi-index in case of grouped data
            if isinstance(data.get_df(), DataFrameGroupBy):
                new_data = new_data.set_df(new_data.get_df().droplevel(select_groups(data.get_df().obj)))

            # Remove sequence index, while keeping column
            # new_data = new_data.set_df(new_data.get_df().reset_index(drop=False))
        return new_data


class StepScale(StepSklearn):
    """Provides a wrapper for a scaling with StepSklearn.
    Note that because SKlearn transforms None (nulls) to NaN, we have to revert.

    Args:
       with_mean: Defaults to True. If True, center the data before scaling.
       with_std: Defaults to True. If True, scale the data to unit variance (or equivalently, unit standard deviation).
       in_place: Defaults to True. Set to False to have the step generate new columns instead of overwriting the existing ones.
       role (str, optional): Defaults to 'predictor'. Incase new columns are added, set their role to role.
    """

<<<<<<< HEAD
    # def __new__(
    #     cls,
    #     sel: Selector = all_numeric_predictors(),
    #     with_mean: bool = True,
    #     with_std: bool = True,
    #     in_place: bool = True,
    #     role: str = "predictor",
    # ):
    #     return super(StepScale,self).StandardScaler(with_mean=with_mean, with_std=with_std), sel=sel, in_place=in_place, role=role)
    def __init__(self,
                 sel=all_numeric_predictors(),
                 with_mean: bool = True,
                 with_std: bool = True,
                 *args, **kwargs):
        super().__init__(sklearn_transformer=StandardScaler(with_mean=with_mean,with_std=with_std), sel=sel,
                         in_place=True, *args, **kwargs)
        self.desc = "Scale with StandardScaler"


    def transform(self, data: Ingredients) -> Ingredients:
        data = super().transform(data)
        # Revert null to nan conversion done by sklearn
        if data.get_backend() == Backend.POLARS:
            data.set_df(data.get_df().with_columns(pl.col(self.columns).fill_nan(None)))
        # else:
        #     data.set_df(data.get_df()[self.columns].fillna(value=None))
        return data

=======
    def __new__(
            cls,
            sel: Selector = all_numeric_predictors(),
            with_mean: bool = True,
            with_std: bool = True,
            in_place: bool = True,
            role: str = "predictor",
    ):
        return StepSklearn(StandardScaler(with_mean=with_mean, with_std=with_std), sel=sel, in_place=in_place, role=role)


class StepFunction(Step):
    """Provides a wrapper for a simple transformation function, without fitting."""

    def __init__(self, sel: Selector, function):
        super().__init__(sel=sel)
        self.function = function
        self._trained = True

    def transform(self, data: Ingredients) -> Ingredients:
        new_data = self._check_ingredients(data)
        new_data = self.function(new_data)
        return new_data
>>>>>>> b0bb6301
<|MERGE_RESOLUTION|>--- conflicted
+++ resolved
@@ -2,14 +2,7 @@
 from copy import deepcopy
 from typing import Union, Dict
 
-<<<<<<< HEAD
-=======
-import pandas as pd
-import numpy as np
-from scipy.sparse import isspmatrix
->>>>>>> b0bb6301
 from pandas.core.groupby import DataFrameGroupBy
-from scipy.sparse import isspmatrix
 import polars as pl
 from polars.dataframe.group_by import GroupBy
 from scipy.sparse import isspmatrix
@@ -122,15 +115,11 @@
 
 
 class StepImputeFill(Step):
-<<<<<<< HEAD
+    """For Pandas: yses pandas' internal `nafill` function to replace missing values.
+    See `pandas.DataFrame.nafill` for a description of the arguments.
+    """
+
     def __init__(self, sel=all_predictors(), value=None, strategy=None, limit=None):
-=======
-    """Uses pandas' internal `nafill` function to replace missing values.
-    See `pandas.DataFrame.nafill` for a description of the arguments.
-    """
-
-    def __init__(self, sel=all_predictors(), value=None, method=None, limit=None):
->>>>>>> b0bb6301
         super().__init__(sel)
         self.desc = f"Impute with {strategy if strategy else value}"
         self.value = value
@@ -213,7 +202,6 @@
 
     def transform(self, data):
         new_data = self._check_ingredients(data)
-
         # Ignore grouping as grouping does not matter for zero fill.
         new_data[self.columns] = new_data[self.columns].fillna(0)
 
@@ -289,11 +277,11 @@
     """
 
     def __init__(
-            self,
-            sel: Selector = all_numeric_predictors(),
-            fun: Accumulator = Accumulator.MAX,
-            suffix: str = None,
-            role: str = "predictor",
+        self,
+        sel: Selector = all_numeric_predictors(),
+        fun: Accumulator = Accumulator.MAX,
+        suffix: str = None,
+        role: str = "predictor",
     ):
         super().__init__(sel)
 
@@ -478,10 +466,10 @@
 
 class StepResampling(Step):
     def __init__(
-            self,
-            new_resolution: str = "1h",
-            accumulator_dict: Dict[Selector, Accumulator] = {all_predictors(): Accumulator.LAST},
-            default_accumulator: Accumulator = Accumulator.LAST,
+        self,
+        new_resolution: str = "1h",
+        accumulator_dict: Dict[Selector, Accumulator] = {all_predictors(): Accumulator.LAST},
+        default_accumulator: Accumulator = Accumulator.LAST,
     ):
         """This class represents a resampling step in a recipe.
 
@@ -581,7 +569,6 @@
        role (str, optional): Defaults to 'predictor'. Incase new columns are added, set their role to role.
     """
 
-<<<<<<< HEAD
     # def __new__(
     #     cls,
     #     sel: Selector = all_numeric_predictors(),
@@ -610,16 +597,7 @@
         #     data.set_df(data.get_df()[self.columns].fillna(value=None))
         return data
 
-=======
-    def __new__(
-            cls,
-            sel: Selector = all_numeric_predictors(),
-            with_mean: bool = True,
-            with_std: bool = True,
-            in_place: bool = True,
-            role: str = "predictor",
-    ):
-        return StepSklearn(StandardScaler(with_mean=with_mean, with_std=with_std), sel=sel, in_place=in_place, role=role)
+
 
 
 class StepFunction(Step):
@@ -633,5 +611,4 @@
     def transform(self, data: Ingredients) -> Ingredients:
         new_data = self._check_ingredients(data)
         new_data = self.function(new_data)
-        return new_data
->>>>>>> b0bb6301
+        return new_data