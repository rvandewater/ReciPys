--- conflicted
+++ resolved
@@ -45,13 +45,10 @@
                 raise (f"Expected Ingredients, got {data.__class__}")
         self.data = data
         self.steps = []
-<<<<<<< HEAD
         self.original_columns = copy(data.columns)
-
-=======
         self.roles = self.data.roles
         self.columns = self.data.columns
->>>>>>> b0bb6301
+
         if outcomes:
             self.update_roles(outcomes, "outcome")
         if predictors:
@@ -119,17 +116,11 @@
         elif type(data) == pl.DataFrame or type(data) == pd.DataFrame:
             # this is only executed when prep or bake recieve a DF that is different to the original data
             # don't check the roles here, because self.data can have more roles than data (post feature generation)
-<<<<<<< HEAD
             data = Ingredients(data, roles=self.data.roles, check_roles=False)
         #if not data.columns.equals(self.data.columns):
         if not set(data.columns) == set(self.original_columns):
             raise ValueError(f"Columns of data argument differs from recipe data: "
                              f"{[x for x in data.columns if x not in self.original_columns]}.")
-=======
-            data = Ingredients(data, roles=self.roles, check_roles=False)
-        if not data.columns.equals(self.columns):
-            raise ValueError("Columns of data argument differs from recipe data.")
->>>>>>> b0bb6301
         return data
 
     def _apply_group(self, data, step):
@@ -169,7 +160,7 @@
         # original_data = deepcopy(data)
         data = self._apply_fit_transform(data)
         # return pl.DataFrame(data)
-        return data.data
+        return data.get_df()
 
     def _apply_fit_transform(self, data=None, refit=False):
         # applies transform or fit and transform (when refit or not trained yet)
@@ -196,13 +187,11 @@
 
         return repr
 
-<<<<<<< HEAD
     def get_backend(self):
         return self.data.get_backend()
-=======
+
     def cache(self):
         """Prepares the recipe for caching"""
         if self.data is not None:
             del self.data
-        return self
->>>>>>> b0bb6301
+        return self